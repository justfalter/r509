--- conflicted
+++ resolved
@@ -46,12 +46,8 @@
                 domains = opts[:domains] || []
                 parsed_domains = prefix_domains(domains)
                 cert_data = parse_cert(opts[:cert])
-<<<<<<< HEAD
-                create_request(cert_data[:subject], cert_data[:subjectAltName]) #sets @req
-=======
                 merged_domains = cert_data[:subjectAltName].concat(parsed_domains)
                 create_request(cert_data[:subject],merged_domains) #sets @req
->>>>>>> a39d99b2
             elsif opts.has_key?(:subject)
                 domains = opts[:domains] || []
                 parsed_domains = prefix_domains(domains)
@@ -201,12 +197,8 @@
             @san_names = @attributes['subjectAltName']
         end
 
-<<<<<<< HEAD
-        def create_request(subject, domains=[])
-=======
         def create_request(subject,domains=[])
             domains.uniq! #de-duplicate the array
->>>>>>> a39d99b2
             @req = OpenSSL::X509::Request.new
             @req.version = 0
             @req.subject = R509::Subject.new(subject).name
