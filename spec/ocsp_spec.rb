require 'spec_helper'
require 'r509/Ocsp'
require 'openssl'

describe R509::Ocsp::Signer do
    before :all do
        @cert = TestFixtures::CERT
        @stca_cert = TestFixtures::STCA_CERT
        @stca_ocsp_request = TestFixtures::STCA_OCSP_REQUEST
        @ocsp_test_cert = TestFixtures::OCSP_TEST_CERT
        @test_ca_config = TestFixtures.test_ca_config
        @second_ca_config = TestFixtures.second_ca_config
    end
    it "rejects ocsp requests from an unknown CA" do
        ocsp_handler = R509::Ocsp::Signer.new([@test_ca_config])
        statuses = ocsp_handler.check_request(@stca_ocsp_request)
        response = ocsp_handler.sign_response(statuses)
        response.status.should == OpenSSL::OCSP::RESPONSE_STATUS_UNAUTHORIZED
    end
    it "responds successfully from the test_ca" do
<<<<<<< HEAD
        csr = R509::Csr.new
        csr.create_with_subject [['CN','ocsptest.r509.local']],1024
=======
        csr = R509::Csr.create_with_subject [['CN','ocsptest.r509.local']]
>>>>>>> 51f56afe
        ca = R509::Ca.new(@test_ca_config)
        cert = ca.sign_cert(csr,'server')
        ocsp_request = OpenSSL::OCSP::Request.new
        certid = OpenSSL::OCSP::CertificateId.new(cert.cert,@test_ca_config.ca_cert)
        ocsp_request.add_certid(certid)
        ocsp_handler = R509::Ocsp::Signer.new([@test_ca_config])
        statuses = ocsp_handler.check_request(ocsp_request)
        response = ocsp_handler.sign_response(statuses)
        response.status.should == OpenSSL::OCSP::RESPONSE_STATUS_SUCCESSFUL
    end
    it "rejects request with 2 certs from different known CAs" do
        ca = R509::Ca.new(@test_ca_config)

<<<<<<< HEAD
        csr = R509::Csr.new
        csr.create_with_subject [['CN','ocsptest.r509.local']],1024
=======
        csr = R509::Csr.create_with_subject [['CN','ocsptest.r509.local']]
>>>>>>> 51f56afe
        cert = ca.sign_cert(csr,'server')

        ca2 = R509::Ca.new(@second_ca_config)

<<<<<<< HEAD
        csr2 = R509::Csr.new
        csr2.create_with_subject [['CN','ocsptest2.r509.local']],1024
=======
        csr2 = R509::Csr.create_with_subject [['CN','ocsptest2.r509.local']]
>>>>>>> 51f56afe
        cert2 = ca2.sign_cert(csr2,'server')

        ocsp_request = OpenSSL::OCSP::Request.new
        certid = OpenSSL::OCSP::CertificateId.new(cert.cert,@test_ca_config.ca_cert)
        ocsp_request.add_certid(certid)
        certid2 = OpenSSL::OCSP::CertificateId.new(cert2.cert,@second_ca_config.ca_cert)
        ocsp_request.add_certid(certid2)

        ocsp_handler = R509::Ocsp::Signer.new([@test_ca_config,@second_ca_config])
        statuses = ocsp_handler.check_request(ocsp_request)
        response = ocsp_handler.sign_response(statuses)
        response.status.should == OpenSSL::OCSP::RESPONSE_STATUS_UNAUTHORIZED
    end
    it "rejects request with 1 cert from known CA and 1 cert from unknown CA" do
        ca = R509::Ca.new(@test_ca_config)

<<<<<<< HEAD
        csr = R509::Csr.new
        csr.create_with_subject [['CN','ocsptest.r509.local']],1024
=======
        csr = R509::Csr.create_with_subject [['CN','ocsptest.r509.local']]
>>>>>>> 51f56afe
        cert = ca.sign_cert(csr,'server')

        ocsp_request = OpenSSL::OCSP::Request.new
        certid = OpenSSL::OCSP::CertificateId.new(cert.cert,@test_ca_config.ca_cert)
        ocsp_request.add_certid(certid)
        certid2 = OpenSSL::OCSP::CertificateId.new(OpenSSL::X509::Certificate.new(@cert),OpenSSL::X509::Certificate.new(@stca_cert))
        ocsp_request.add_certid(certid2)

        ocsp_handler = R509::Ocsp::Signer.new([@test_ca_config])
        statuses = ocsp_handler.check_request(ocsp_request)
        response = ocsp_handler.sign_response(statuses)
        response.status.should == OpenSSL::OCSP::RESPONSE_STATUS_UNAUTHORIZED
    end
    it "responds successfully with 2 certs from 1 known CA" do
        ca = R509::Ca.new(@test_ca_config)

<<<<<<< HEAD
        csr = R509::Csr.new
        csr.create_with_subject [['CN','ocsptest.r509.local']],1024
        cert = ca.sign_cert(csr,'server')

        csr2 = R509::Csr.new
        csr2.create_with_subject [['CN','ocsptest.r509.local']],1024
=======
        csr = R509::Csr.create_with_subject [['CN','ocsptest.r509.local']]
        cert = ca.sign_cert(csr,'server')

        csr2 = R509::Csr.create_with_subject [['CN','ocsptest.r509.local']]
>>>>>>> 51f56afe
        cert2 = ca.sign_cert(csr2,'server')

        ocsp_request = OpenSSL::OCSP::Request.new
        certid = OpenSSL::OCSP::CertificateId.new(cert.cert,@test_ca_config.ca_cert)
        ocsp_request.add_certid(certid)
        certid2 = OpenSSL::OCSP::CertificateId.new(cert2.cert,@test_ca_config.ca_cert)
        ocsp_request.add_certid(certid2)

        ocsp_handler = R509::Ocsp::Signer.new([@test_ca_config])
        statuses = ocsp_handler.check_request(ocsp_request)
        response = ocsp_handler.sign_response(statuses)
        response.status.should == OpenSSL::OCSP::RESPONSE_STATUS_SUCCESSFUL
    end
    it "signs an OCSP response properly" do
        cert = OpenSSL::X509::Certificate.new(@ocsp_test_cert)
        ocsp_request = OpenSSL::OCSP::Request.new
        certid = OpenSSL::OCSP::CertificateId.new(cert,@test_ca_config.ca_cert)
        ocsp_request.add_certid(certid)
        ocsp_handler = R509::Ocsp::Signer.new([@test_ca_config])
        statuses = ocsp_handler.check_request(ocsp_request)
        response = ocsp_handler.sign_response(statuses)
        #TODO: learn what this really means
        #and how to suppress the output when it doesn't match
        #/Users/pkehrer/Code/r509/spec/ocsp_spec.rb:107: warning: error:27069076:OCSP routines:OCSP_basic_verify:signer certificate not found
        store = OpenSSL::X509::Store.new
        store.add_cert(@test_ca_config.ca_cert)
        response.basic.verify([@test_ca_config.ca_cert],store).should == true
    end
end

describe R509::Ocsp::Helper::RequestChecker do
    before :all do
        @cert = TestFixtures::CERT
        @stca_cert = TestFixtures::STCA_CERT
        @stca_ocsp_request = TestFixtures::STCA_OCSP_REQUEST
        @test_ca_config = TestFixtures.test_ca_config
        @second_ca_config = TestFixtures.second_ca_config
    end
    it "fails if you don't give it an array of configs" do
        expect { R509::Ocsp::Helper::RequestChecker.new({}) }.to raise_error(R509::R509Error)
    end
    it "fails if you give it an empty array of configs" do
        expect { R509::Ocsp::Helper::RequestChecker.new([]) }.to raise_error(R509::R509Error)
    end
end

describe R509::Ocsp::Helper::ResponseSigner do
    before :all do
        @cert = TestFixtures::CERT
        @stca_cert = TestFixtures::STCA_CERT
        @stca_ocsp_request = TestFixtures::STCA_OCSP_REQUEST
        @test_ca_config = TestFixtures.test_ca_config
        @second_ca_config = TestFixtures.second_ca_config
    end
    it "fails if you don't give it an array of configs" do
        expect { R509::Ocsp::Helper::ResponseSigner.new({}) }.to raise_error(R509::R509Error)
    end
    it "fails if you give it an empty array of configs" do
        expect { R509::Ocsp::Helper::ResponseSigner.new([]) }.to raise_error(R509::R509Error)
    end
end
<|MERGE_RESOLUTION|>--- conflicted
+++ resolved
@@ -18,12 +18,7 @@
         response.status.should == OpenSSL::OCSP::RESPONSE_STATUS_UNAUTHORIZED
     end
     it "responds successfully from the test_ca" do
-<<<<<<< HEAD
-        csr = R509::Csr.new
-        csr.create_with_subject [['CN','ocsptest.r509.local']],1024
-=======
-        csr = R509::Csr.create_with_subject [['CN','ocsptest.r509.local']]
->>>>>>> 51f56afe
+        csr = R509::Csr.create_with_subject [['CN','ocsptest.r509.local']],1024
         ca = R509::Ca.new(@test_ca_config)
         cert = ca.sign_cert(csr,'server')
         ocsp_request = OpenSSL::OCSP::Request.new
@@ -37,22 +32,12 @@
     it "rejects request with 2 certs from different known CAs" do
         ca = R509::Ca.new(@test_ca_config)
 
-<<<<<<< HEAD
-        csr = R509::Csr.new
-        csr.create_with_subject [['CN','ocsptest.r509.local']],1024
-=======
-        csr = R509::Csr.create_with_subject [['CN','ocsptest.r509.local']]
->>>>>>> 51f56afe
+        csr = R509::Csr.create_with_subject [['CN','ocsptest.r509.local']],1024
         cert = ca.sign_cert(csr,'server')
 
         ca2 = R509::Ca.new(@second_ca_config)
 
-<<<<<<< HEAD
-        csr2 = R509::Csr.new
-        csr2.create_with_subject [['CN','ocsptest2.r509.local']],1024
-=======
-        csr2 = R509::Csr.create_with_subject [['CN','ocsptest2.r509.local']]
->>>>>>> 51f56afe
+        csr2 = R509::Csr.create_with_subject [['CN','ocsptest2.r509.local']],1024
         cert2 = ca2.sign_cert(csr2,'server')
 
         ocsp_request = OpenSSL::OCSP::Request.new
@@ -69,12 +54,7 @@
     it "rejects request with 1 cert from known CA and 1 cert from unknown CA" do
         ca = R509::Ca.new(@test_ca_config)
 
-<<<<<<< HEAD
-        csr = R509::Csr.new
-        csr.create_with_subject [['CN','ocsptest.r509.local']],1024
-=======
-        csr = R509::Csr.create_with_subject [['CN','ocsptest.r509.local']]
->>>>>>> 51f56afe
+        csr = R509::Csr.create_with_subject [['CN','ocsptest.r509.local']],1024
         cert = ca.sign_cert(csr,'server')
 
         ocsp_request = OpenSSL::OCSP::Request.new
@@ -91,19 +71,10 @@
     it "responds successfully with 2 certs from 1 known CA" do
         ca = R509::Ca.new(@test_ca_config)
 
-<<<<<<< HEAD
-        csr = R509::Csr.new
-        csr.create_with_subject [['CN','ocsptest.r509.local']],1024
+        csr = R509::Csr.create_with_subject [['CN','ocsptest.r509.local']],1024
         cert = ca.sign_cert(csr,'server')
 
-        csr2 = R509::Csr.new
-        csr2.create_with_subject [['CN','ocsptest.r509.local']],1024
-=======
-        csr = R509::Csr.create_with_subject [['CN','ocsptest.r509.local']]
-        cert = ca.sign_cert(csr,'server')
-
-        csr2 = R509::Csr.create_with_subject [['CN','ocsptest.r509.local']]
->>>>>>> 51f56afe
+        csr2 = R509::Csr.create_with_subject [['CN','ocsptest.r509.local']],1024
         cert2 = ca.sign_cert(csr2,'server')
 
         ocsp_request = OpenSSL::OCSP::Request.new
